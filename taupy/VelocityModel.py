--- conflicted
+++ resolved
@@ -154,26 +154,6 @@
         layer = self.layers[layerNumber]
         return layer.botDepth
 
-<<<<<<< HEAD
-    # TO DO#####################################
-    # def replaceLayers(self, newLayers, name, matchTop, matchBot):
-    #     """ replaces layers in the velocity model with new
-    #     layers. The number of old and new layers need not be the
-    #     same. @param matchTop false if the top should be a
-    #     discontinuity, true if the top velocity should be forced to
-    #     match the existing velocity at the top. @param matchBot
-    #     similar for the bottom.  """
-
-    # The GMT methods aren't necessary for now, copy them in again from the
-    # j2py code when needed.
-    # def printGMT(self, filename):
-    # @printGMT.register(object, PrintWriter)
-    # def printGMT_0(self, dos):
-    # def printGMTforP(self, dos):
-    # def printGMTforS(self, dos):
-
-=======
->>>>>>> a19051ad
     def validate(self):
         """
         Performs internal consistency checks on the velocity model.
@@ -361,23 +341,13 @@
         # i.e. info from two lines.
         with open(filename, 'rt') as f:
             # skip first two lines as they should be the header
-<<<<<<< HEAD
             # (for line in itertools.islice(f, 2, None): also works,
             # but less elegant)
-            f.readline()
-            f.readline()
-
-            # Read the first line to provide initial top values.
-            line = f.readline()
-            line = line.partition('#')[0]  # needs the other comment options
-=======
-            # (for line in itertools.islice(f, 2, None): also works, but less elegant)
             f.readline()
             f.readline()
             # Read the first line to provide initial top values.
             line = f.readline()
             line = line.partition('#')[0]
->>>>>>> a19051ad
             line = line.rstrip()  # or just .strip()?'
             columns = line.split()
             topDepth = float(columns[0])
@@ -433,160 +403,28 @@
         maxRadius = topDepth
         modelName = os.path.basename(filename)  # remove leading path
         modelName = modelName[:-5]  # strip .tvel
-<<<<<<< HEAD
-
         # I assume that this is a whole earth model
         # so the maximum depth ==  maximum radius == earth radius.
         return VelocityModel(modelName, radiusOfEarth, cls.default_moho,
-                             cls.default_cmb, cls.default_iocb, 0, maxRadius,
-                             True, layers)
-
-    @classmethod
-    def readNDFile(cls, filename):
-        """
-        This method reads in a velocity model from a "nd" ASCII text file, the
-        format used by Xgbm. The name of the model file for model "modelname"
-        should be "modelname.nd". The format of the file is: depth pVel sVel
-        Density Qp Qs depth pVel sVel Density Qp Qs . . . with each major
-        boundary separated with a line with "mantle", "outer-core" or
-        "inner-core". "moho", "cmb" and "icocb" are allowed as synonyms
-        respectively. This feature makes phase interpretation much easier to
-        code. Also, as they are not needed for travel time calculations, the
-        density, Qp and Qs may be omitted.
-
-        The velocities are assumed to be linear between sample points. Because
-        this type of model file doesn't give complete information we make the
-        following assumptions:
-
-        modelname - from the filename, with ".nd" dropped
-
-        radiusOfEarth - the largest depth in the model
-
-        Only # Comments are allowed
-
-        TauPModelExceptions occur for various reasons.
-        """
-
-        # Some  variables
-        layers = []
-        myLayerNumber = 0
-        # these are only potentially changed:
-        topDensity = 2.6
-        topQp = 1000
-        topQs = 2000
-        botDensity = topDensity
-        botQp = topQp
-        botQs = topQs
-
-        with open(filename, 'rt') as f:
-
-            # Read the first line to provide initial top values.
-            line = f.readline()
-            line = line.partition('#')[0]  # other comment options?
-            line = line.rstrip()
-            columns = line.split()
-            topDepth = float(columns[0])
-            topPVel = float(columns[1])
-            topSVel = float(columns[2])
-            if topSVel > topPVel:
-                raise TauPException(
-                    "S velocity, ", topSVel, " at depth ", topDepth,
-                    " is greater than the P velocity, ", topPVel)
-            # if density, Qp and Qs are present,read them.
-            if len(columns) > 3:
-                topDensity = float(columns[3])
-                if len(columns) > 4:
-                    topQp = float(columns[4])
-                    if len(columns) > 5:
-                        topQs = float(columns[5])
-                        if len(columns) > 6:
-                            raise TauPException(
-                                "Your file has too much information. Stick to "
-                                "6 columns.")
-            # Default values which should be supplied in an ND file!
-            mohoDepth = cls.default_moho
-
-            # Loop over all remaining lines.
-            for line in f:
-                line = line.partition('#')[0]  # other comment options?
-                line = line.rstrip()
-
-                # Check for a named discontinuity
-                if line.lower() == "mantle" or line.lower() == "moho":
-                    mohoDepth = topDepth
-                if line.lower() == "outer-core" or line.lower() == "cmb":
-                    cmbDepth = topDepth
-                if line.lower() == "inner-core" \
-                        or line.lower() == "icocb" \
-                        or line.lower() == "iocb":
-                    iocbDepth = topDepth
-
-                columns = line.split()
-                botDepth = float(columns[0])
-                botPVel = float(columns[1])
-                botSVel = float(columns[2])
-                if botSVel > botPVel:
-                    raise TauPException(
-                        "S velocity, ", botSVel, " at depth ", botDepth,
-                        " is greater than the P velocity, ", botPVel)
-                # if density, Qp and Qs are present,read them.
-                if len(columns) > 3:
-                    botDensity = float(columns[3])
-                    if len(columns) > 4:
-                        botQp = float(columns[4])
-                        if len(columns) > 5:
-                            botQs = float(columns[5])
-                            if len(columns) > 6:
-                                raise TauPException(
-                                    "Your file has too much information. "
-                                    "Stick to 6 columns.")
-
-                tempLayer = VelocityLayer(
-                    myLayerNumber, topDepth, botDepth, topPVel, botPVel,
-                    topSVel, botSVel, topDensity, botDensity, topQp, botQp,
-                    topQs, botQs)
-                topDepth = botDepth
-                topPVel = botPVel
-                topSVel = botSVel
-                topDensity = botDensity
-                topQp = botQp
-                topQs = botQs
-
-                if tempLayer.topDepth != tempLayer.botDepth:
-                    # Don't use zero thickness layers, first order
-                    # discontinuities are taken care of by storing top and
-                    # bottom depths.
-                    layers.append(tempLayer)
-                    myLayerNumber += 1
-        radiusOfEarth = topDepth
-        maxRadius = topDepth
-        # I assume that this is a whole earth model so the maximum
-        # depth is equal to the maximum radius is equal to the earth
-        # radius.
-
-        modelName = os.path.basename(filename)  # remove leading path
-        modelName = modelName[:-3]  # strip .nd
-        return VelocityModel(modelName, radiusOfEarth, mohoDepth, cmbDepth,
-                             iocbDepth, 0, maxRadius, True, layers)
-=======
-        # I assume that this is a whole earth model
-        # so the maximum depth ==  maximum radius == earth radius.
-        return VelocityModel(modelName, radiusOfEarth, cls.default_moho, cls.default_cmb, cls.default_iocb, 0,
+                             cls.default_cmb, cls.default_iocb, 0,
                              maxRadius, True, layers)
 
     # @classmethod
     # def readNDFile(cls, filename):
-    #     """ This method reads in a velocity model from a "nd" ASCII text file, the
+    #     """
+    #     This method reads in a velocity model from a "nd" ASCII text file,
+    #     the
     #     format used by Xgbm. The name of the model file for model "modelname"
     #     should be "modelname.nd". The format of the file is: depth pVel sVel
     #     Density Qp Qs depth pVel sVel Density Qp Qs . . . with each major
     #     boundary separated with a line with "mantle", "outer-core" or
-    #     "inner-core". "moho", "cmb" and "icocb" are allowed as synonyms respectively.
-    #     This feature makes phase interpretation much easier to
+    #     "inner-core". "moho", "cmb" and "icocb" are allowed as synonyms
+    #     respectively. This feature makes phase interpretation much easier to
     #     code. Also, as they are not needed for travel time calculations, the
     #     density, Qp and Qs may be omitted.
     #
-    #     The velocities are assumed to be linear between sample points. Because
+    #     The velocities are assumed to be linear between sample points.
+    #    Because
     #     this type of model file doesn't give complete information we make the
     #     following assumptions:
     #
@@ -599,98 +437,108 @@
     #     TauPModelExceptions occur for various reasons.
     #     """
     #
-    #     # Some  variables
-    #     layers = []
-    #     myLayerNumber = 0
-    #     # these are only potentially changed:
-    #     topDensity = 2.6
-    #     topQp = 1000
-    #     topQs = 2000
-    #     botDensity = topDensity
-    #     botQp = topQp
-    #     botQs = topQs
-    #
-    #     with open(filename, 'rt') as f:
-    #
-    #         # Read the first line to provide initial top values.
-    #         line = f.readline()
-    #         line = line.partition('#')[0]  # other comment options?
-    #         line = line.rstrip()
-    #         columns = line.split()
-    #         topDepth = float(columns[0])
-    #         topPVel = float(columns[1])
-    #         topSVel = float(columns[2])
-    #         if topSVel > topPVel:
-    #             raise TauPException("S velocity, ", topSVel, " at depth ", topDepth,
-    #                                 " is greater than the P velocity, ", topPVel)
-    #         # if density, Qp and Qs are present,read them.
-    #         if len(columns) > 3:
-    #             topDensity = float(columns[3])
-    #             if len(columns) > 4:
-    #                 topQp = float(columns[4])
-    #                 if len(columns) > 5:
-    #                     topQs = float(columns[5])
-    #                     if len(columns) > 6:
-    #                         raise TauPException("Your file has too much information. Stick to 6 columns.")
-    #         # Default values which should be supplied in an ND file!
-    #         mohoDepth = cls.default_moho
-    #         cmbdepth = cls.default_cmb
-    #         iocbdepth = cls.default_iocb
-    #
-    #         # Loop over all remaining lines.
-    #         for line in f:
-    #             line = line.partition('#')[0]  # other comment options?
-    #             line = line.rstrip()
-    #
-    #             # Check for a named discontinuity
-    #             if line.lower() == "mantle" or line.lower() == "moho":
-    #                 mohoDepth = topDepth
-    #             if line.lower() == "outer-core" or line.lower() == "cmb":
-    #                 cmbDepth = topDepth
-    #             if line.lower() == "inner-core" or line.lower() == "icocb" or line.lower() == "iocb":
-    #                 iocbDepth = topDepth
-    #
-    #             columns = line.split()
-    #             botDepth = float(columns[0])
-    #             botPVel = float(columns[1])
-    #             botSVel = float(columns[2])
-    #             if botSVel > botPVel:
-    #                 raise TauPException("S velocity, ", botSVel, " at depth ", botDepth,
-    #                                     " is greater than the P velocity, ", botPVel)
-    #             # if density, Qp and Qs are present,read them.
-    #             if len(columns) > 3:
-    #                 botDensity = float(columns[3])
-    #                 if len(columns) > 4:
-    #                     botQp = float(columns[4])
-    #                     if len(columns) > 5:
-    #                         botQs = float(columns[5])
-    #                         if len(columns) > 6:
-    #                             raise TauPException("Your file has too much information. Stick to 6 columns.")
-    #
-    #             tempLayer = VelocityLayer(myLayerNumber, topDepth, botDepth, topPVel, botPVel, topSVel, botSVel,
-    #                                       topDensity, botDensity, topQp, botQp, topQs, botQs)
-    #             topDepth = botDepth
-    #             topPVel = botPVel
-    #             topSVel = botSVel
-    #             topDensity = botDensity
-    #             topQp = botQp
-    #             topQs = botQs
-    #
-    #             if tempLayer.topDepth != tempLayer.botDepth:
-    #                 # Don't use zero thickness layers, first order discontinuities
-    #                 # are taken care of by storing top and bottom depths.
-    #                 layers.append(tempLayer)
-    #                 myLayerNumber += 1
-    #     radiusOfEarth = topDepth
-    #     maxRadius = topDepth
-    #     # I assume that this is a whole earth model so the maximum
-    #     # depth is equal to the maximum radius is equal to the earth
-    #     # radius.
-    #
-    #     modelName = os.path.basename(filename)  # remove leading path
-    #     modelName = modelName[:-3]  # strip .nd
-    #     return VelocityModel(modelName, radiusOfEarth, mohoDepth, cmbDepth, iocbDepth, 0, maxRadius, True, layers)
->>>>>>> a19051ad
+        # # Some  variables
+        # layers = []
+        # myLayerNumber = 0
+        # # these are only potentially changed:
+        # topDensity = 2.6
+        # topQp = 1000
+        # topQs = 2000
+        # botDensity = topDensity
+        # botQp = topQp
+        # botQs = topQs
+        #
+        # with open(filename, 'rt') as f:
+        #
+        #     # Read the first line to provide initial top values.
+        #     line = f.readline()
+        #     line = line.partition('#')[0]  # other comment options?
+        #     line = line.rstrip()
+        #     columns = line.split()
+        #     topDepth = float(columns[0])
+        #     topPVel = float(columns[1])
+        #     topSVel = float(columns[2])
+        #     if topSVel > topPVel:
+        #         raise TauPException("S velocity, ", topSVel, " at depth ",
+        # topDepth,
+        #                             " is greater than the P velocity, ",
+        # topPVel)
+        #     # if density, Qp and Qs are present,read them.
+        #     if len(columns) > 3:
+        #         topDensity = float(columns[3])
+        #         if len(columns) > 4:
+        #             topQp = float(columns[4])
+        #             if len(columns) > 5:
+        #                 topQs = float(columns[5])
+        #                 if len(columns) > 6:
+        #                     raise TauPException("Your file has too much
+        # information. Stick to 6 columns.")
+        #     # Default values which should be supplied in an ND file!
+        #     mohoDepth = cls.default_moho
+        #     cmbdepth = cls.default_cmb
+        #     iocbdepth = cls.default_iocb
+        #
+        #     # Loop over all remaining lines.
+        #     for line in f:
+        #         line = line.partition('#')[0]  # other comment options?
+        #         line = line.rstrip()
+        #
+        #         # Check for a named discontinuity
+        #         if line.lower() == "mantle" or line.lower() == "moho":
+        #             mohoDepth = topDepth
+        #         if line.lower() == "outer-core" or line.lower() == "cmb":
+        #             cmbDepth = topDepth
+        #         if line.lower() == "inner-core" or line.lower() == "icocb"
+        # or line.lower() == "iocb":
+        #             iocbDepth = topDepth
+        #
+        #         columns = line.split()
+        #         botDepth = float(columns[0])
+        #         botPVel = float(columns[1])
+        #         botSVel = float(columns[2])
+        #         if botSVel > botPVel:
+        #             raise TauPException("S velocity, ", botSVel,
+        # " at depth ", botDepth,
+        #                                 " is greater than the P velocity,
+        # ", botPVel)
+        #         # if density, Qp and Qs are present,read them.
+        #         if len(columns) > 3:
+        #             botDensity = float(columns[3])
+        #             if len(columns) > 4:
+        #                 botQp = float(columns[4])
+        #                 if len(columns) > 5:
+        #                     botQs = float(columns[5])
+        #                     if len(columns) > 6:
+        #                         raise TauPException(
+        # "Your file has too much information. Stick to 6 columns.")
+        #
+        #         tempLayer = VelocityLayer(myLayerNumber, topDepth, botDepth,
+        # topPVel, botPVel, topSVel, botSVel,
+        #                                   topDensity, botDensity, topQp,
+        # botQp, topQs, botQs)
+        #         topDepth = botDepth
+        #         topPVel = botPVel
+        #         topSVel = botSVel
+        #         topDensity = botDensity
+        #         topQp = botQp
+        #         topQs = botQs
+        #
+        #         if tempLayer.topDepth != tempLayer.botDepth:
+        #             # Don't use zero thickness layers, first order
+        # discontinuities
+        #             # are taken care of by storing top and bottom depths.
+        #             layers.append(tempLayer)
+        #             myLayerNumber += 1
+        # radiusOfEarth = topDepth
+        # maxRadius = topDepth
+        # # I assume that this is a whole earth model so the maximum
+        # # depth is equal to the maximum radius is equal to the earth
+        # # radius.
+        #
+        # modelName = os.path.basename(filename)  # remove leading path
+        # modelName = modelName[:-3]  # strip .nd
+        # return VelocityModel(modelName, radiusOfEarth, mohoDepth, cmbDepth,
+        # iocbDepth, 0, maxRadius, True, layers)
 
     def fixDisconDepths(self):
         """
@@ -735,19 +583,7 @@
             changeMade = True
         self.mohoDepth = tempMohoDepth
         self.cmbDepth = tempCmbDepth
-<<<<<<< HEAD
         self.iocbDepth = (tempIocbDepth
                           if tempCmbDepth != tempIocbDepth
                           else self.radiusOfEarth)
-        return changeMade
-
-        # This is useless atm, as TauP_Create doesn't even know how to
-        # handle it:
-        # def earthFlattenTransform(self):
-        #     """ Returns a flat velocity model object equivalent to the
-        #     sphericalvelocity model via the earth flattening transform.
-        #     """
-=======
-        self.iocbDepth = (tempIocbDepth if tempCmbDepth != tempIocbDepth else self.radiusOfEarth)
-        return changeMade
->>>>>>> a19051ad
+        return changeMade