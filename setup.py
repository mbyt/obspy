#! /usr/bin/env python
# -*- coding: utf-8 -*-
"""
ObsPy - a Python framework for seismological observatories.

ObsPy is an open-source project dedicated to provide a Python framework for
processing seismological data. It provides parsers for common file formats,
clients to access data centers and seismological signal processing routines
which allow the manipulation of seismological time series (see Beyreuther et
al. 2010, Megies et al. 2011).

The goal of the ObsPy project is to facilitate rapid application development
for seismology.

For more information visit http://www.obspy.org.

:copyright:
    The ObsPy Development Team (devs@obspy.org)
:license:
    GNU Lesser General Public License, Version 3
    (http://www.gnu.org/copyleft/lesser.html)
"""
# Importing setuptools monkeypatches some of distutils commands so things like
# 'python setup.py develop' work. Wrap in try/except so it is not an actual
# dependency. Inplace installation with pip works also without importing
# setuptools.
try:
    import setuptools  # @UnusedImport # NOQA
except:
    pass

try:
    import numpy  # @UnusedImport # NOQA
except:
    msg = ("No module named numpy. "
           "Please install numpy first, it is needed before installing ObsPy.")
    raise ImportError(msg)

from numpy.distutils.core import setup
from numpy.distutils.misc_util import Configuration
from numpy.distutils.ccompiler import get_default_compiler

import glob
import inspect
import fnmatch
import os
import platform
import sys


# Directory of the current file in the (hopefully) most reliable way
# possible, according to krischer
SETUP_DIRECTORY = os.path.dirname(os.path.abspath(inspect.getfile(
    inspect.currentframe())))

# Import the version string.
UTIL_PATH = os.path.join(SETUP_DIRECTORY, "obspy", "core", "util")
sys.path.insert(0, UTIL_PATH)
from version import get_git_version  # @UnresolvedImport
from libnames import _get_lib_name  # @UnresolvedImport
sys.path.pop(0)

LOCAL_PATH = os.path.join(SETUP_DIRECTORY, "setup.py")
DOCSTRING = __doc__.split("\n")

# check for MSVC
if platform.system() == "Windows" and (
        'msvc' in sys.argv or '-c' not in sys.argv and get_default_compiler()
        == 'msvc'):
    IS_MSVC = True
else:
    IS_MSVC = False

# package specific settings
KEYWORDS = [
    'ArcLink', 'array', 'array analysis', 'ASC', 'beachball',
    'beamforming', 'cross correlation', 'database', 'dataless',
    'Dataless SEED', 'datamark', 'earthquakes', 'Earthworm', 'EIDA',
    'envelope', 'events', 'FDSN', 'features', 'filter', 'focal mechanism',
    'GSE1', 'GSE2', 'hob', 'iapsei-tau', 'imaging', 'instrument correction',
    'instrument simulation', 'IRIS', 'magnitude', 'MiniSEED', 'misfit',
    'mopad', 'MSEED', 'NDK', 'NERA', 'NERIES', 'observatory', 'ORFEUS',
    'picker', 'processing', 'PQLX', 'Q', 'real time', 'realtime', 'RESP',
    'response file', 'RT', 'SAC', 'SEED', 'SeedLink', 'SEG-2', 'SEG Y',
    'SEISAN', 'SeisHub', 'Seismic Handler', 'seismology', 'seismogram',
    'seismograms', 'signal', 'slink', 'spectrogram', 'StationXML', 'taper',
    'taup', 'travel time', 'trigger', 'VERCE', 'WAV', 'waveform', 'WaveServer',
    'WaveServerV', 'WebDC', 'web service', 'Winston', 'XML-SEED', 'XSEED']

INSTALL_REQUIRES = [
    'future>=0.12.4',
    'numpy>1.0.0',
    'scipy',
    'matplotlib',
    'lxml',
    'sqlalchemy']
EXTRAS_REQUIRE = {
    'tests': ['flake8>=2',
              'nose',
<<<<<<< HEAD
              'pyimgur']}
# Add mock for Python 2. stdlib package for Python >= 3.3.
=======
              'pyimgur'],
    'neries': ['suds-jurko']}
# PY2
>>>>>>> d1b762e7
if sys.version_info[0] == 2:
    EXTRAS_REQUIRE['tests'].append('mock')
# Add argparse for Python 2.6. stdlib package for Python >= 2.7
if sys.version_info[:2] == (2, 6):
    INSTALL_REQUIRES.append('argparse')

ENTRY_POINTS = {
    'console_scripts': [
        'obspy-flinn-engdahl = obspy.core.scripts.flinnengdahl:main',
        'obspy-runtests = obspy.core.scripts.runtests:main',
        'obspy-reftek-rescue = obspy.core.scripts.reftekrescue:main',
        'obspy-print = obspy.core.scripts.print:main',
        'obspy-indexer = obspy.db.scripts.indexer:main',
        'obspy-scan = obspy.imaging.scripts.scan:main',
        'obspy-plot = obspy.imaging.scripts.plot:main',
        'obspy-mopad = obspy.imaging.scripts.mopad:main',
        'obspy-mseed-recordanalyzer = obspy.mseed.scripts.recordanalyzer:main',
        'obspy-dataless2xseed = obspy.xseed.scripts.dataless2xseed:main',
        'obspy-xseed2dataless = obspy.xseed.scripts.xseed2dataless:main',
        'obspy-dataless2resp = obspy.xseed.scripts.dataless2resp:main',
    ],
    'obspy.plugin.waveform': [
        'TSPAIR = obspy.core.ascii',
        'SLIST = obspy.core.ascii',
        'PICKLE = obspy.core.stream',
        'CSS = obspy.css.core',
        'DATAMARK = obspy.datamark.core',
        'GSE1 = obspy.gse2.core',
        'GSE2 = obspy.gse2.core',
        'MSEED = obspy.mseed.core',
        'SAC = obspy.sac.core',
        'SACXY = obspy.sac.core',
        'Y = obspy.y.core',
        'SEG2 = obspy.seg2.seg2',
        'SEGY = obspy.segy.core',
        'SU = obspy.segy.core',
        'SEISAN = obspy.seisan.core',
        'Q = obspy.sh.core',
        'SH_ASC = obspy.sh.core',
        'WAV = obspy.wav.core',
        'AH = obspy.ah.core',
    ],
    'obspy.plugin.waveform.TSPAIR': [
        'isFormat = obspy.core.ascii:isTSPAIR',
        'readFormat = obspy.core.ascii:readTSPAIR',
        'writeFormat = obspy.core.ascii:writeTSPAIR',
    ],
    'obspy.plugin.waveform.SLIST': [
        'isFormat = obspy.core.ascii:isSLIST',
        'readFormat = obspy.core.ascii:readSLIST',
        'writeFormat = obspy.core.ascii:writeSLIST',
    ],
    'obspy.plugin.waveform.PICKLE': [
        'isFormat = obspy.core.stream:isPickle',
        'readFormat = obspy.core.stream:readPickle',
        'writeFormat = obspy.core.stream:writePickle',
    ],
    'obspy.plugin.waveform.CSS': [
        'isFormat = obspy.css.core:isCSS',
        'readFormat = obspy.css.core:readCSS',
    ],
    'obspy.plugin.waveform.DATAMARK': [
        'isFormat = obspy.datamark.core:isDATAMARK',
        'readFormat = obspy.datamark.core:readDATAMARK',
    ],
    'obspy.plugin.waveform.GSE1': [
        'isFormat = obspy.gse2.core:isGSE1',
        'readFormat = obspy.gse2.core:readGSE1',
    ],
    'obspy.plugin.waveform.GSE2': [
        'isFormat = obspy.gse2.core:isGSE2',
        'readFormat = obspy.gse2.core:readGSE2',
        'writeFormat = obspy.gse2.core:writeGSE2',
    ],
    'obspy.plugin.waveform.MSEED': [
        'isFormat = obspy.mseed.core:isMSEED',
        'readFormat = obspy.mseed.core:readMSEED',
        'writeFormat = obspy.mseed.core:writeMSEED',
    ],
    'obspy.plugin.waveform.SAC': [
        'isFormat = obspy.sac.core:isSAC',
        'readFormat = obspy.sac.core:readSAC',
        'writeFormat = obspy.sac.core:writeSAC',
    ],
    'obspy.plugin.waveform.SACXY': [
        'isFormat = obspy.sac.core:isSACXY',
        'readFormat = obspy.sac.core:readSACXY',
        'writeFormat = obspy.sac.core:writeSACXY',
    ],
    'obspy.plugin.waveform.SEG2': [
        'isFormat = obspy.seg2.seg2:isSEG2',
        'readFormat = obspy.seg2.seg2:readSEG2',
    ],
    'obspy.plugin.waveform.SEGY': [
        'isFormat = obspy.segy.core:isSEGY',
        'readFormat = obspy.segy.core:readSEGY',
        'writeFormat = obspy.segy.core:writeSEGY',
    ],
    'obspy.plugin.waveform.SU': [
        'isFormat = obspy.segy.core:isSU',
        'readFormat = obspy.segy.core:readSU',
        'writeFormat = obspy.segy.core:writeSU',
    ],
    'obspy.plugin.waveform.SEISAN': [
        'isFormat = obspy.seisan.core:isSEISAN',
        'readFormat = obspy.seisan.core:readSEISAN',
    ],
    'obspy.plugin.waveform.Q': [
        'isFormat = obspy.sh.core:isQ',
        'readFormat = obspy.sh.core:readQ',
        'writeFormat = obspy.sh.core:writeQ',
    ],
    'obspy.plugin.waveform.SH_ASC': [
        'isFormat = obspy.sh.core:isASC',
        'readFormat = obspy.sh.core:readASC',
        'writeFormat = obspy.sh.core:writeASC',
    ],
    'obspy.plugin.waveform.WAV': [
        'isFormat = obspy.wav.core:isWAV',
        'readFormat = obspy.wav.core:readWAV',
        'writeFormat = obspy.wav.core:writeWAV',
    ],
    'obspy.plugin.waveform.Y': [
        'isFormat = obspy.y.core:isY',
        'readFormat = obspy.y.core:readY',
    ],
    'obspy.plugin.waveform.AH': [
        'isFormat = obspy.ah.core:is_AH',
        'readFormat = obspy.ah.core:read_AH',
    ],
    'obspy.plugin.event': [
        'QUAKEML = obspy.core.quakeml',
        'MCHEDR = obspy.pde.mchedr',
        'JSON = obspy.core.json.core',
        'NDK = obspy.ndk.core'
    ],
    'obspy.plugin.event.QUAKEML': [
        'isFormat = obspy.core.quakeml:isQuakeML',
        'readFormat = obspy.core.quakeml:readQuakeML',
        'writeFormat = obspy.core.quakeml:writeQuakeML',
    ],
    'obspy.plugin.event.MCHEDR': [
        'isFormat = obspy.pde.mchedr:isMchedr',
        'readFormat = obspy.pde.mchedr:readMchedr',
    ],
    'obspy.plugin.event.JSON': [
        'writeFormat = obspy.core.json.core:writeJSON',
    ],
    'obspy.plugin.event.NDK': [
        'isFormat = obspy.ndk.core:is_ndk',
        'readFormat = obspy.ndk.core:read_ndk',
        ],
    'obspy.plugin.inventory': [
        'STATIONXML = obspy.station.stationxml',
    ],
    'obspy.plugin.inventory.STATIONXML': [
        'isFormat = obspy.station.stationxml:is_StationXML',
        'readFormat = obspy.station.stationxml:read_StationXML',
        'writeFormat = obspy.station.stationxml:write_StationXML',
    ],
    'obspy.plugin.detrend': [
        'linear = scipy.signal:detrend',
        'constant = scipy.signal:detrend',
        'demean = scipy.signal:detrend',
        'simple = obspy.signal.detrend:simple',
    ],
    'obspy.plugin.differentiate': [
        'gradient = numpy:gradient',
    ],
    'obspy.plugin.filter': [
        'bandpass = obspy.signal.filter:bandpass',
        'bandstop = obspy.signal.filter:bandstop',
        'lowpass = obspy.signal.filter:lowpass',
        'highpass = obspy.signal.filter:highpass',
        'lowpassCheby2 = obspy.signal.filter:lowpassCheby2',
        'lowpassFIR = obspy.signal.filter:lowpassFIR',
        'remezFIR = obspy.signal.filter:remezFIR',
    ],
    'obspy.plugin.integrate': [
        'trapz = scipy.integrate:trapz',
        'cumtrapz = scipy.integrate:cumtrapz',
        'simps = scipy.integrate:simps',
        'romb = scipy.integrate:romb',
    ],
    'obspy.plugin.interpolate': [
        'interpolate_1d = obspy.signal.interpolation:interpolate_1d',
        'weighted_average_slopes = '
        'obspy.signal.interpolation:weighted_average_slopes',
    ],
    'obspy.plugin.rotate': [
        'rotate_NE_RT = obspy.signal:rotate_NE_RT',
        'rotate_RT_NE = obspy.signal:rotate_RT_NE',
        'rotate_ZNE_LQT = obspy.signal:rotate_ZNE_LQT',
        'rotate_LQT_ZNE = obspy.signal:rotate_LQT_ZNE'
    ],
    'obspy.plugin.taper': [
        'cosine = obspy.signal.invsim:cosTaper',
        'barthann = scipy.signal:barthann',
        'bartlett = scipy.signal:bartlett',
        'blackman = scipy.signal:blackman',
        'blackmanharris = scipy.signal:blackmanharris',
        'bohman = scipy.signal:bohman',
        'boxcar = scipy.signal:boxcar',
        'chebwin = scipy.signal:chebwin',
        'flattop = scipy.signal:flattop',
        'gaussian = scipy.signal:gaussian',
        'general_gaussian = scipy.signal:general_gaussian',
        'hamming = scipy.signal:hamming',
        'hann = scipy.signal:hann',
        'kaiser = scipy.signal:kaiser',
        'nuttall = scipy.signal:nuttall',
        'parzen = scipy.signal:parzen',
        'slepian = scipy.signal:slepian',
        'triang = scipy.signal:triang',
    ],
    'obspy.plugin.trigger': [
        'recstalta = obspy.signal.trigger:recSTALTA',
        'carlstatrig = obspy.signal.trigger:carlSTATrig',
        'classicstalta = obspy.signal.trigger:classicSTALTA',
        'delayedstalta = obspy.signal.trigger:delayedSTALTA',
        'zdetect = obspy.signal.trigger:zDetect',
        'recstaltapy = obspy.signal.trigger:recSTALTAPy',
        'classicstaltapy = obspy.signal.trigger:classicSTALTAPy',
    ],
    'obspy.db.feature': [
        'minmax_amplitude = obspy.db.feature:MinMaxAmplitudeFeature',
        'bandpass_preview = obspy.db.feature:BandpassPreviewFeature',
    ],
}


def find_packages():
    """
    Simple function to find all modules under the current folder.
    """
    modules = []
    for dirpath, _, filenames in os.walk(os.path.join(SETUP_DIRECTORY,
                                                      "obspy")):
        if "__init__.py" in filenames:
            modules.append(os.path.relpath(dirpath, SETUP_DIRECTORY))
    return [_i.replace(os.sep, ".") for _i in modules]


# monkey patches for MS Visual Studio
if IS_MSVC:
    import distutils
    from distutils.msvc9compiler import MSVCCompiler

    # for Python 2.x only -> support library paths containing spaces
    if distutils.__version__.startswith('2.'):
        def _library_dir_option(self, dir):
            return '/LIBPATH:"%s"' % (dir)

        MSVCCompiler.library_dir_option = _library_dir_option

    # remove 'init' entry in exported symbols
    def _get_export_symbols(self, ext):
        return ext.export_symbols
    from distutils.command.build_ext import build_ext
    build_ext.get_export_symbols = _get_export_symbols

    # tau shared library has to be compiled with gfortran directly
    def link(self, _target_desc, objects, output_filename,
             *args, **kwargs):  # @UnusedVariable
        # check if 'tau' library is linked
        if 'tau' not in output_filename:
            # otherwise just use the original link method
            return self.original_link(_target_desc, objects, output_filename,
                                      *args, **kwargs)
        if '32' in platform.architecture()[0]:
            taupargs = ["-m32"]
        else:
            taupargs = ["-m64"]
        # ignoring all f2py objects
        objects = objects[2:]
        self.spawn(['gfortran.exe'] +
                   ["-static-libgcc", "-static-libgfortran", "-shared"] +
                   taupargs + objects + ["-o", output_filename])

    MSVCCompiler.original_link = MSVCCompiler.link
    MSVCCompiler.link = link


# helper function for collecting export symbols from .def files
def export_symbols(*path):
    lines = open(os.path.join(*path), 'r').readlines()[2:]
    return [s.strip() for s in lines if s.strip() != '']


def configuration(parent_package="", top_path=None):
    """
    Config function mainly used to compile C and Fortran code.
    """
    config = Configuration("", parent_package, top_path)

    # GSE2
    path = os.path.join(SETUP_DIRECTORY, "obspy", "gse2", "src", "GSE_UTI")
    files = [os.path.join(path, "gse_functions.c")]
    # compiler specific options
    kwargs = {}
    if IS_MSVC:
        # get export symbols
        kwargs['export_symbols'] = export_symbols(path, 'gse_functions.def')
    config.add_extension(_get_lib_name("gse2", add_extension_suffix=False),
                         files, **kwargs)

    # LIBMSEED
    path = os.path.join(SETUP_DIRECTORY, "obspy", "mseed", "src")
    files = glob.glob(os.path.join(path, "libmseed", "*.c"))
    files.append(os.path.join(path, "obspy-readbuffer.c"))
    # compiler specific options
    kwargs = {}
    if IS_MSVC:
        # needed by libmseed lmplatform.h
        kwargs['define_macros'] = [('WIN32', '1')]
        # get export symbols
        kwargs['export_symbols'] = \
            export_symbols(path, 'libmseed', 'libmseed.def')
        kwargs['export_symbols'] += \
            export_symbols(path, 'obspy-readbuffer.def')
        # workaround Win32 and MSVC - see issue #64
        if '32' in platform.architecture()[0]:
            kwargs['extra_compile_args'] = ["/fp:strict"]
    config.add_extension(_get_lib_name("mseed", add_extension_suffix=False),
                         files, **kwargs)

    # SEGY
    path = os.path.join(SETUP_DIRECTORY, "obspy", "segy", "src")
    files = [os.path.join(path, "ibm2ieee.c")]
    # compiler specific options
    kwargs = {}
    if IS_MSVC:
        # get export symbols
        kwargs['export_symbols'] = export_symbols(path, 'libsegy.def')
    config.add_extension(_get_lib_name("segy", add_extension_suffix=False),
                         files, **kwargs)

    # SIGNAL
    path = os.path.join(SETUP_DIRECTORY, "obspy", "signal", "src")
    files = glob.glob(os.path.join(path, "*.c"))
    # compiler specific options
    kwargs = {}
    if IS_MSVC:
        # get export symbols
        kwargs['export_symbols'] = export_symbols(path, 'libsignal.def')
    config.add_extension(_get_lib_name("signal", add_extension_suffix=False),
                         files, **kwargs)

    # EVALRESP
    path = os.path.join(SETUP_DIRECTORY, "obspy", "signal", "src")
    files = glob.glob(os.path.join(path, "evalresp", "*.c"))
    # compiler specific options
    kwargs = {}
    if IS_MSVC:
        # needed by evalresp evresp.h
        kwargs['define_macros'] = [('WIN32', '1')]
        # get export symbols
        kwargs['export_symbols'] = export_symbols(path, 'libevresp.def')
    config.add_extension(_get_lib_name("evresp", add_extension_suffix=False),
                         files, **kwargs)

    # TAUP
    path = os.path.join(SETUP_DIRECTORY, "obspy", "taup", "src")
    libname = _get_lib_name("tau", add_extension_suffix=False)
    files = glob.glob(os.path.join(path, "*.f"))
    # compiler specific options
    kwargs = {'libraries': []}
    # XXX: The build subdirectory is difficult to determine if installed
    # via pypi or other means. I could not find a reliable way of doing it.
    new_interface_path = os.path.join("build", libname + os.extsep + "pyf")
    interface_file = os.path.join(path, "_libtau.pyf")
    with open(interface_file, "r") as open_file:
        interface_file = open_file.read()
    # In the original .pyf file the library is called _libtau.
    interface_file = interface_file.replace("_libtau", libname)
    if not os.path.exists("build"):
        os.mkdir("build")
    with open(new_interface_path, "w") as open_file:
        open_file.write(interface_file)
    files.insert(0, new_interface_path)
    # we do not need this when linking with gcc, only when linking with
    # gfortran the option -lgcov is required
    if os.environ.get('OBSPY_C_COVERAGE', ""):
        kwargs['libraries'].append('gcov')
    config.add_extension(libname, files, **kwargs)

    add_data_files(config)

    return config


def add_data_files(config):
    """
    Recursively include all non python files
    """
    # python files are included per default, we only include data files
    # here
    EXCLUDE_WILDCARDS = ['*.py', '*.pyc', '*.pyo', '*.pdf']
    EXCLUDE_DIRS = ['src', '__pycache__']
    common_prefix = SETUP_DIRECTORY + os.path.sep
    for root, dirs, files in os.walk(os.path.join(SETUP_DIRECTORY, 'obspy')):
        root = root.replace(common_prefix, '')
        for name in files:
            if any(fnmatch.fnmatch(name, w) for w in EXCLUDE_WILDCARDS):
                continue
            config.add_data_files(os.path.join(root, name))
        for folder in EXCLUDE_DIRS:
            if folder in dirs:
                dirs.remove(folder)


def setupPackage():
    # setup package
    setup(
        name='obspy',
        version=get_git_version(),
        description=DOCSTRING[1],
        long_description="\n".join(DOCSTRING[3:]),
        url="http://www.obspy.org",
        author='The ObsPy Development Team',
        author_email='devs@obspy.org',
        license='GNU Lesser General Public License, Version 3 (LGPLv3)',
        platforms='OS Independent',
        classifiers=[
            'Development Status :: 4 - Beta',
            'Environment :: Console',
            'Intended Audience :: Science/Research',
            'Intended Audience :: Developers',
            'License :: OSI Approved :: GNU Library or ' +
                'Lesser General Public License (LGPL)',
            'Operating System :: OS Independent',
            'Programming Language :: Python',
            'Topic :: Scientific/Engineering',
            'Topic :: Scientific/Engineering :: Physics'],
        keywords=KEYWORDS,
        packages=find_packages(),
        namespace_packages=[],
        zip_safe=False,
        install_requires=INSTALL_REQUIRES,
        extras_require=EXTRAS_REQUIRE,
        # this is needed for "easy_install obspy==dev"
        download_url=("https://github.com/obspy/obspy/zipball/master"
                      "#egg=obspy=dev"),
        include_package_data=True,
        entry_points=ENTRY_POINTS,
        ext_package='obspy.lib',
        configuration=configuration)


if __name__ == '__main__':
    # clean --all does not remove extensions automatically
    if 'clean' in sys.argv and '--all' in sys.argv:
        import shutil
        # delete complete build directory
        path = os.path.join(SETUP_DIRECTORY, 'build')
        try:
            shutil.rmtree(path)
        except:
            pass
        # delete all shared libs from lib directory
        path = os.path.join(SETUP_DIRECTORY, 'obspy', 'lib')
        for filename in glob.glob(path + os.sep + '*.pyd'):
            try:
                os.remove(filename)
            except:
                pass
        for filename in glob.glob(path + os.sep + '*.so'):
            try:
                os.remove(filename)
            except:
                pass
    setupPackage()<|MERGE_RESOLUTION|>--- conflicted
+++ resolved
@@ -97,14 +97,9 @@
 EXTRAS_REQUIRE = {
     'tests': ['flake8>=2',
               'nose',
-<<<<<<< HEAD
-              'pyimgur']}
-# Add mock for Python 2. stdlib package for Python >= 3.3.
-=======
               'pyimgur'],
     'neries': ['suds-jurko']}
 # PY2
->>>>>>> d1b762e7
 if sys.version_info[0] == 2:
     EXTRAS_REQUIRE['tests'].append('mock')
 # Add argparse for Python 2.6. stdlib package for Python >= 2.7
