--- conflicted
+++ resolved
@@ -52,16 +52,9 @@
         attribute is omitted, an example :class:`~obspy.core.event.Catalog`
         object will be returned.
     :type format: str, optional
-<<<<<<< HEAD
-    :param format: Format of the file to read. One of ``"QUAKEML"``,
-        ``"MCHEDR"``. See the `Supported Formats`_ section below for a full
-        list of supported formats.
-    :return: An ObsPy :class:`~obspy.core.event.Catalog` object.
-=======
     :param format: Format of the file to read (e.g. ``"QUAKEML"``). See the
         `Supported Formats`_ section below for a list of supported formats.
     :return: A ObsPy :class:`~obspy.core.event.Catalog` object.
->>>>>>> b4e4e91e
 
     .. rubric:: _`Supported Formats`
 
@@ -72,16 +65,7 @@
     Please refer to the `Linked Function Call`_ of each module for any extra
     options available at the import stage.
 
-<<<<<<< HEAD
-    =======  ===================  ======================================
-    Format   Required Module      _`Linked Function Call`
-    =======  ===================  ======================================
-    QUAKEML  :mod:`obspy.core`    :func:`obspy.core.quakeml.readQuakeML`
-    MCHEDR   :mod:`obspy.pde`     :func:`obspy.pde.mchedr.readMchedr`
-    =======  ===================  ======================================
-=======
     %s
->>>>>>> b4e4e91e
 
     Next to the :func:`~obspy.core.event.readEvents` function the
     :meth:`~obspy.core.event.Catalog.write` method of the returned
